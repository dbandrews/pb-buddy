--- conflicted
+++ resolved
@@ -1,46 +1,36 @@
-# pb-buddy
-
-## Development Notes
-
-### Environment Setup
-
-For normal web scraping work, use the following to create the `pb-buddy` `conda` environment:
-
-```bash
-make conda
-```
-
-For running modelling with GPU+CUDA after initial environment setup is done, can use:
-
-```bash
-make add_modelling
-```
-
-For running the UMAP browser, you need to install `cuml`, using `mamba` - *work in progress*:
-
-```bash
-conda install mamba -n base -c conda-forge -c defaults # Mamba solver appears to be recommended by RapidsAI
-mamba install -c rapidsai -c conda-forge -c nvidia cuml
-```
-
-### Refreshing PAT for self hosted Github Actions Runner
-
-When the personal access token (PAT) expires to register the runner:
-
-- Stop and uninstall existing runner (assuming runner setup in default named `runner` folder) on the VM:
-- `cd runner && sudo ./svc.sh uninstall`
-- `cd .. && rm -rf runner`
-- Remove runner under Github interface (if there are running jobs stop/cancel those first).
-- Get PAT token, then run (based on [here](https://github.com/actions/runner/blob/main/docs/automate.md#automate-configuring-self-hosted-runners)):
-<<<<<<< HEAD
-- `RUNNER_CFG_PAT=<PAT_HERE> curl -s https://raw.githubusercontent.com/actions/runner/main/scripts/create-latest-svc.sh | bash -s yourorg/yourrepo`
-
-
-=======
-- `export RUNNER_CFG_PAT=<PAT_HERE> && curl -s https://raw.githubusercontent.com/actions/runner/main/scripts/create-latest-svc.sh | bash -s -- -s yourorg/yourrepo -n runner_name`
-
-Notes on OVH setup 2022:
-- SSH Port on 49999
-- Default user/password from OVH.
-
->>>>>>> c8022d06
+# pb-buddy
+
+## Development Notes
+
+### Environment Setup
+
+For normal web scraping work, use the following to create the `pb-buddy` `conda` environment:
+
+```bash
+make conda
+```
+
+For running modelling with GPU+CUDA after initial environment setup is done, can use:
+
+```bash
+make add_modelling
+```
+
+For running the UMAP browser, you need to install `cuml`, using `mamba` - *work in progress*:
+
+```bash
+conda install mamba -n base -c conda-forge -c defaults # Mamba solver appears to be recommended by RapidsAI
+mamba install -c rapidsai -c conda-forge -c nvidia cuml
+```
+
+### Refreshing PAT for self hosted Github Actions Runner
+
+When the personal access token (PAT) expires to register the runner:
+
+- Stop and uninstall existing runner (assuming runner setup in default named `runner` folder) on the VM:
+- `cd runner && sudo ./svc.sh uninstall`
+- `cd .. && rm -rf runner`
+- Remove runner under Github interface (if there are running jobs stop/cancel those first).
+- Get PAT token, then run (based on [here](https://github.com/actions/runner/blob/main/docs/automate.md#automate-configuring-self-hosted-runners)):
+- `RUNNER_CFG_PAT=<PAT_HERE> curl -s https://raw.githubusercontent.com/actions/runner/main/scripts/create-latest-svc.sh | bash -s yourorg/yourrepo`
+