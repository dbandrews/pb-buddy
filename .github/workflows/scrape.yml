--- conflicted
+++ resolved
@@ -1,142 +1,89 @@
-name: Scrape
-
-on:
-  schedule:
-    - cron: "23 */2 * * *"
-  workflow_dispatch:
-
-env:
-  ACTIONS_ALLOW_UNSECURE_COMMANDS: true
-
-jobs:
-  scrape-latest:
-    concurrency:
-      group: scrape
-      cancel-in-progress: false
-<<<<<<< HEAD
-    runs-on: [self-hosted, self-hosted-testing]
-    steps:
-      - name: Setup repo
-        uses: actions/checkout@v2
-      # - name: Install python version
-      #   uses: gabrielfalcao/pyenv-action@v9
-      #   with:
-      #     default: 3.8.1
-      #     versions: 3.8.1
-      #     command: |
-      #       pip install -U pip  # upgrade pip after installing python
-      #       pip install poetry
-
-      # - name: Set up Python 3.8
-      #   uses: actions/setup-python@v2
-      #   with:
-      #     python-version: 3.8
-      # For Pyenv setup:
-      - name: Setup Pyenv global version under Pi user
-        run: |
-          export PYENV_ROOT="/home/pi/.pyenv"
-          command -v pyenv >/dev/null || export PATH="$PYENV_ROOT/bin:$PATH"
-          eval "$(pyenv init -)"
-=======
-    runs-on: self-hosted-pi
-    steps:
-      - name: Setup repo
-        uses: actions/checkout@v2
-#       - name: Set up Python 3.8
-#         uses: actions/setup-python@v2
-#         with:
-#           python-version: 3.8
-      - name: Install python version
-        uses: gabrielfalcao/pyenv-action@v9
-        with:
-          default: 3.8.2
-          command: pip install -U pip 
->>>>>>> 7f3992d0
-      - name: Install package
-        shell: bash -l {0}
-        run : |
-          pyenv global 3.8.1
-          poetry install
-      - name: Set env vars
-        run: |
-          echo "DATE=$(python -c 'import datetime as dt; print((dt.datetime.now()))')" >> $GITHUB_ENV
-      - name: Log env
-        run: env
-      - name: Run Scraper
-        shell: bash -l {0}
-        run: python3 -m poetry run python scripts/scrape_base.py
-        env: 
-          COSMOS_CONN_STR : ${{secrets.COSMOS_CONN_STR}}
-  email-alerts:
-      concurrency:
-        group: scrape
-        cancel-in-progress: false
-<<<<<<< HEAD
-      runs-on: [self-hosted, self-hosted-testing]
-      steps:
-        - name: Setup repo
-          uses: actions/checkout@v2
-        # - name: Install python version
-        #   uses: gabrielfalcao/pyenv-action@v9
-        #   with:
-        #     default: 3.8.1
-        #     versions: 3.8.1
-        #     command: |
-        #       pip install -U pip  # upgrade pip after installing python
-        #       pip install poetry
-
-        # - name: Set up Python 3.8
-        #   uses: actions/setup-python@v2
-        #   with:
-        #     python-version: 3.8
-        - name: Setup Pyenv global version under Pi user
-          run: |
-            export PYENV_ROOT="/home/pi/.pyenv"
-            command -v pyenv >/dev/null || export PATH="$PYENV_ROOT/bin:$PATH"
-            eval "$(pyenv init -)"
-=======
-      runs-on: self-hosted-pi
-      steps:
-        - name: Setup repo
-          uses: actions/checkout@v2
-        - name: Install python version
-          uses: gabrielfalcao/pyenv-action@v9
-          with:
-            default: 3.8.2
-            command: pip install -U pip 
-#         - name: Set up Python 3.8
-#           uses: actions/setup-python@v2
-#           with:
-#             python-version: 3.8
->>>>>>> 7f3992d0
-        - name: Install package
-          shell: bash -l {0}
-          run : |
-            pyenv global 3.8.1
-            poetry install
-        - name: Set env vars
-          run: |
-            echo "DATE=$(python -c 'import datetime as dt; print((dt.datetime.now()))')" >> $GITHUB_ENV
-        - name: Log env
-          run: env
-        - name: Email alerts
-          shell: bash -l {0}
-          run: python3 -m poetry run python scripts/email_alerts.py
-          env: 
-            TWILIO_USER: ${{secrets.TWILIO_USER}}
-            TWILIO_PASS: ${{secrets.TWILIO_PASS}}
-            HOTMAIL_ADDRESS: ${{secrets.HOTMAIL_ADDRESS}}
-            COSMOS_CONN_STR : ${{secrets.COSMOS_CONN_STR}}
-        - name: Commit files
-          run: |
-            git config --local user.email "action@github.com"
-            git config --local user.name "GitHub Action"        
-            git add logs/
-            git add alerts/
-            git commit -m "Add data for $DATE"
-        - name: Push changes
-          uses: ad-m/github-push-action@master
-          with:
-            github_token: ${{ secrets.GITHUB_TOKEN }}
-            branch: ${{ github.ref }}
-
+name: Scrape
+
+on:
+  schedule:
+    - cron: "23 */2 * * *"
+  workflow_dispatch:
+
+env:
+  ACTIONS_ALLOW_UNSECURE_COMMANDS: true
+
+jobs:
+  scrape-latest:
+    concurrency:
+      group: scrape
+      cancel-in-progress: false
+    runs-on: self-hosted-pi
+    steps:
+      - name: Setup repo
+        uses: actions/checkout@v2
+#       - name: Set up Python 3.8
+#         uses: actions/setup-python@v2
+#         with:
+#           python-version: 3.8
+#      - name: Install python version
+#        uses: gabrielfalcao/pyenv-action@v9
+#        with:
+#          default: 3.8.2
+#          command: pip install -U pip 
+      - name: Install package
+        shell: bash -l {0}
+        run : |
+          poetry install
+      - name: Set env vars
+        run: |
+          echo "DATE=$(python -c 'import datetime as dt; print((dt.datetime.now()))')" >> $GITHUB_ENV
+      - name: Log env
+        run: env
+      - name: Run Scraper
+        shell: bash -l {0}
+        run: python3 -m poetry run python scripts/scrape_base.py
+        env: 
+          COSMOS_CONN_STR : ${{secrets.COSMOS_CONN_STR}}
+  email-alerts:
+      concurrency:
+        group: scrape
+        cancel-in-progress: false
+      runs-on: self-hosted-pi
+      steps:
+        - name: Setup repo
+          uses: actions/checkout@v2
+#       - name: Set up Python 3.8
+#         uses: actions/setup-python@v2
+#         with:
+#           python-version: 3.8
+#      - name: Install python version
+#        uses: gabrielfalcao/pyenv-action@v9
+#        with:
+#          default: 3.8.2
+#          command: pip install -U pip 
+        - name: Install package
+          shell: bash -l {0}
+          run : |
+            poetry install
+        - name: Set env vars
+          run: |
+            echo "DATE=$(python -c 'import datetime as dt; print((dt.datetime.now()))')" >> $GITHUB_ENV
+        - name: Log env
+          run: env
+        - name: Email alerts
+          shell: bash -l {0}
+          run: python3 -m poetry run python scripts/email_alerts.py
+          env: 
+            TWILIO_USER: ${{secrets.TWILIO_USER}}
+            TWILIO_PASS: ${{secrets.TWILIO_PASS}}
+            HOTMAIL_ADDRESS: ${{secrets.HOTMAIL_ADDRESS}}
+            COSMOS_CONN_STR : ${{secrets.COSMOS_CONN_STR}}
+        - name: Commit files
+          run: |
+            git config --local user.email "action@github.com"
+            git config --local user.name "GitHub Action"        
+            git add logs/
+            git add alerts/
+            git commit -m "Add data for $DATE"
+        - name: Push changes
+          uses: ad-m/github-push-action@master
+          with:
+            github_token: ${{ secrets.GITHUB_TOKEN }}
+            branch: ${{ github.ref }}
+