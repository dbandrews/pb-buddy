--- conflicted
+++ resolved
@@ -858,7 +858,6 @@
         ColumnTransformer(
             transformers = [
                 ("price", "passthrough", ["price_cpi_adjusted_CAD"] ),
-<<<<<<< HEAD
                 # ("add_age", add_age_transformer, ["ad_title","original_post_date"]),
                 # (
                 #     "add_post_month",
@@ -902,51 +901,6 @@
                 #     ), 
                 #     ["description"]
                 # ),
-=======
-                ("add_age", add_age_transformer, ["ad_title","original_post_date"]),
-                (
-                    "add_post_month",
-                    Pipeline(
-                        steps=[
-                            ("get_post_month",get_post_month_transformer),
-                        ]
-                    ),
-                    ['original_post_date']
-                ),
-                (
-                    "add_country",
-                    Pipeline(
-                        steps=[
-                            ("get_country",add_country_transformer),
-                        ]
-                    ),
-                    ['location']
-                ),
-                ("image", "passthrough",["image"]),
-                ("add_covid_flag", add_covid_transformer,["original_post_date"]),
-                 (
-                    "title_text", 
-                    # "passthrough",
-                    Pipeline(
-                        steps=[
-                            # Remove mentions of year so model doesn't learn to predict based on that year's prices
-                            ('remove_year', remove_year_transformer),
-                        ]
-                    ), 
-                    ["ad_title"]
-                ),
-                (
-                    "description_text", 
-                    # "passthrough",
-                    Pipeline(
-                        steps=[
-                            # Remove mentions of year so model doesn't learn to predict based on that year's prices
-                            ('remove_year', remove_year_transformer), 
-                        ]
-                    ), 
-                    ["description"]
-                ),
->>>>>>> 850399bc
             ],
         remainder="drop"
     )
@@ -969,13 +923,9 @@
         url = lambda _df: "https://www.pinkbike.com/buysell/" + _df.filename.str.extract(r'([0-9]{7})') + "/"
     )
 )
-<<<<<<< HEAD
-```
-
-```python
-=======
-
->>>>>>> 850399bc
+```
+
+```python
 
 df_train = (
     df_train
