---
jupyter:
  jupytext:
    formats: ipynb,md
    text_representation:
      extension: .md
      format_name: markdown
      format_version: '1.3'
      jupytext_version: 1.14.0
  kernelspec:
    display_name: pb-buddy
    language: python
    name: python3
---

# Pb-Buddy Scrape Report

```python
%%capture
import pandas as pd
import numpy as np
from tqdm import tqdm
from dotenv import load_dotenv
import matplotlib.pyplot as plt
import warnings

# Custom code
import pb_buddy.scraper as scraper
import pb_buddy.utils as ut
import pb_buddy.data_processors as dt

load_dotenv("../.env")
warnings.filterwarnings("ignore")
```

```python
plt.rcParams['figure.figsize'] = (15,15)
plt.style.use('seaborn')
```

```python

# %%
# Clean base data -----------------------------------------------------
df_base_data = dt.get_dataset(-1, data_type="base")
df_sold_data = dt.get_dataset(-1, data_type="sold")
```

```python
df_combined = (
    pd.concat([
        df_base_data.assign(type = "base"),
        df_sold_data.assign(type="sold")
        ],
         axis=0)
).assign(
    datetime_scraped = lambda x: pd.to_datetime(x.original_post_date).dt.date,
    category = lambda x: x.category.str.strip()
    )

```

```python
# Summarize Top 5 largest categories each day, with count over last 10 days, excluding current day
# as report often runs before data is in for the day.
n_largest = 10
ten_days_ago = pd.Timestamp.now() + pd.Timedelta(days=-10)
today = pd.Timestamp.now().date()
(
    df_combined
    .assign(
        datetime_scraped = lambda _df: pd.to_datetime(_df.datetime_scraped)
    )
    .groupby(["datetime_scraped","category"],as_index=False)
    .agg(
        count_ads = ("url", "nunique"),
    )
    .assign(
        daily_rank = lambda _df: _df.groupby("datetime_scraped")["count_ads"].rank(ascending=False, method="dense")
    )
    .query("daily_rank <= @n_largest and datetime_scraped > @ten_days_ago and datetime_scraped < @today") # Top 5 largest category each day
    .sort_values(["datetime_scraped","daily_rank"], ascending=[False,True])
    .pivot(columns="datetime_scraped", index="category", values="count_ads")
    .assign(
        cumulative = lambda _df: _df.sum(axis=1)
    )
    .sort_values("cumulative", ascending=False)
    .drop(columns=["cumulative"])
    .style
    .set_na_rep("")
    .background_gradient(cmap="viridis")
    .set_caption("Top 5 largest categories over last 10 days")

)
```

## Ad Counts in Total Over Time (Sold + Still Active Ads)

```python
(
    df_combined
    .query("datetime_scraped > @pd.to_datetime('01-OCT-2021').date()")
    .groupby(["datetime_scraped"])
    .count()
    [["url"]]
    .reset_index()
    .rename(columns={"url":"count_ads"})
    .plot(x="datetime_scraped", xlabel="Original Post Date", ylabel="Cout of Ads Per Day")
)
plt.suptitle("Count of Active+Sold Ads Over Time");
```

## Ad Counts by Type

```python
(
    df_combined
    .query("datetime_scraped > @pd.to_datetime('01-OCT-2021').date()")
    .groupby(["datetime_scraped","type"])
    .count()
    [["url"]]
    .reset_index()
    .rename(columns={"url":"count_ads"})
    .plot(x="datetime_scraped",by="type", xlabel="Original Post Date", ylabel="Cout of Ads Per Day")
)
plt.suptitle("Sold Ads and Active Ads Over Time");
```

## Ad Counts by Category

```python
(
    df_combined
<<<<<<< HEAD
    .query("datetime_scraped > @pd.to_datetime('01-OCT-2021').date() and category_num.isin([1,2,6])")
=======
    .query("datetime_scraped > @pd.to_datetime('01-OCT-2021').date() and (category.str.contains('Enduro') or category.str.contains('Cross Country') or category.str.contains('Trail'))")
>>>>>>> c8022d06
    .groupby(["datetime_scraped","category"])
    .count()
    [["url"]]
    .reset_index()
    .rename(columns={"url":"count_ads"})
<<<<<<< HEAD
    .plot(x="datetime_scraped",by="category", xlabel="Original Post Date", ylabel="Cout of Ads Per Day")
=======
    .plot(x="datetime_scraped",by="category", xlabel="Original Post Date", ylabel="Count of Ads Per Day")
>>>>>>> c8022d06
)
plt.suptitle("Count of Active+Sold Ads Over Time");
```
<|MERGE_RESOLUTION|>--- conflicted
+++ resolved
@@ -131,21 +131,13 @@
 ```python
 (
     df_combined
-<<<<<<< HEAD
-    .query("datetime_scraped > @pd.to_datetime('01-OCT-2021').date() and category_num.isin([1,2,6])")
-=======
     .query("datetime_scraped > @pd.to_datetime('01-OCT-2021').date() and (category.str.contains('Enduro') or category.str.contains('Cross Country') or category.str.contains('Trail'))")
->>>>>>> c8022d06
     .groupby(["datetime_scraped","category"])
     .count()
     [["url"]]
     .reset_index()
     .rename(columns={"url":"count_ads"})
-<<<<<<< HEAD
-    .plot(x="datetime_scraped",by="category", xlabel="Original Post Date", ylabel="Cout of Ads Per Day")
-=======
     .plot(x="datetime_scraped",by="category", xlabel="Original Post Date", ylabel="Count of Ads Per Day")
->>>>>>> c8022d06
 )
 plt.suptitle("Count of Active+Sold Ads Over Time");
 ```
