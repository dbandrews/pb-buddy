<<<<<<< HEAD
{"alerts": [{"category_num": 2, "alert_name": "Carbon Instincts", "search_string": "price > 3000 and price < 5000 and material.str.contains('Carbon') and ad_title.str.contains('Instinct')", "email_stem": "dustin.brown.andrews", "email_domain": "@gmail.com", "last_checked": "2021-09-17 17:50"}, {"category_num": 2, "alert_name": "Cheap Instincts", "search_string": "price < 3000 and ad_title.str.contains('Instinct')", "email_stem": "dustin.brown.andrews", "email_domain": "@gmail.com", "last_checked": "2021-09-17 17:50"}, {"category_num": 2, "alert_name": "Sights Alert", "search_string": "ad_title.str.contains('Sight') and ad_title.str.contains('7.4') ", "email_stem": "bvmcknight", "email_domain": "@icloud.com", "last_checked": "2021-09-17 17:50"}, {"category_num": 2, "alert_name": "Sights Alert Tracker", "search_string": "ad_title.str.contains('Sight') and ad_title.str.contains('7.4') ", "email_stem": "dustin.brown.andrews", "email_domain": "@gmail.com", "last_checked": "2021-09-17 17:50"}, {"category_num": 12, "alert_name": "Ty's Road Disc Wheelsets", "search_string": "price > 200 and price < 1200 and wheel_size.str.contains('700') and ad_title.str.contains('disc') ", "email_stem": "ty.elgin.andrews", "email_domain": "@gmail.com", "last_checked": "2021-09-17 17:50"}]}
=======
{"alerts": [{"category_num": 2, "alert_name": "Carbon Instincts", "search_string": "price > 3000 and price < 5000 and material.str.contains('Carbon') and ad_title.str.contains('Instinct') and location.str.contains('Canada')", "email_stem": "dustin.brown.andrews", "email_domain": "@gmail.com", "last_checked": "2021-09-20 18:04:46.652641-06:00"}, {"category_num": 2, "alert_name": "Cheap Instincts", "search_string": "price < 3000 and ad_title.str.contains('Instinct')", "email_stem": "dustin.brown.andrews", "email_domain": "@gmail.com", "last_checked": "2021-09-20 18:04:46.737944-06:00"}, {"category_num": 2, "alert_name": "Sights Alert", "search_string": "ad_title.str.contains('Sight') and ad_title.str.contains('7.4') ", "email_stem": "bvmcknight", "email_domain": "@icloud.com", "last_checked": "2021-09-20 18:04:46.816606-06:00"}, {"category_num": 2, "alert_name": "Sights Alert Tracker", "search_string": "ad_title.str.contains('Sight') and ad_title.str.contains('7.4') ", "email_stem": "dustin.brown.andrews", "email_domain": "@gmail.com", "last_checked": "2021-09-20 18:04:46.898387-06:00"}]}
>>>>>>> 1080ef1e
<|MERGE_RESOLUTION|>--- conflicted
+++ resolved
@@ -1,5 +1,44 @@
-<<<<<<< HEAD
-{"alerts": [{"category_num": 2, "alert_name": "Carbon Instincts", "search_string": "price > 3000 and price < 5000 and material.str.contains('Carbon') and ad_title.str.contains('Instinct')", "email_stem": "dustin.brown.andrews", "email_domain": "@gmail.com", "last_checked": "2021-09-17 17:50"}, {"category_num": 2, "alert_name": "Cheap Instincts", "search_string": "price < 3000 and ad_title.str.contains('Instinct')", "email_stem": "dustin.brown.andrews", "email_domain": "@gmail.com", "last_checked": "2021-09-17 17:50"}, {"category_num": 2, "alert_name": "Sights Alert", "search_string": "ad_title.str.contains('Sight') and ad_title.str.contains('7.4') ", "email_stem": "bvmcknight", "email_domain": "@icloud.com", "last_checked": "2021-09-17 17:50"}, {"category_num": 2, "alert_name": "Sights Alert Tracker", "search_string": "ad_title.str.contains('Sight') and ad_title.str.contains('7.4') ", "email_stem": "dustin.brown.andrews", "email_domain": "@gmail.com", "last_checked": "2021-09-17 17:50"}, {"category_num": 12, "alert_name": "Ty's Road Disc Wheelsets", "search_string": "price > 200 and price < 1200 and wheel_size.str.contains('700') and ad_title.str.contains('disc') ", "email_stem": "ty.elgin.andrews", "email_domain": "@gmail.com", "last_checked": "2021-09-17 17:50"}]}
-=======
-{"alerts": [{"category_num": 2, "alert_name": "Carbon Instincts", "search_string": "price > 3000 and price < 5000 and material.str.contains('Carbon') and ad_title.str.contains('Instinct') and location.str.contains('Canada')", "email_stem": "dustin.brown.andrews", "email_domain": "@gmail.com", "last_checked": "2021-09-20 18:04:46.652641-06:00"}, {"category_num": 2, "alert_name": "Cheap Instincts", "search_string": "price < 3000 and ad_title.str.contains('Instinct')", "email_stem": "dustin.brown.andrews", "email_domain": "@gmail.com", "last_checked": "2021-09-20 18:04:46.737944-06:00"}, {"category_num": 2, "alert_name": "Sights Alert", "search_string": "ad_title.str.contains('Sight') and ad_title.str.contains('7.4') ", "email_stem": "bvmcknight", "email_domain": "@icloud.com", "last_checked": "2021-09-20 18:04:46.816606-06:00"}, {"category_num": 2, "alert_name": "Sights Alert Tracker", "search_string": "ad_title.str.contains('Sight') and ad_title.str.contains('7.4') ", "email_stem": "dustin.brown.andrews", "email_domain": "@gmail.com", "last_checked": "2021-09-20 18:04:46.898387-06:00"}]}
->>>>>>> 1080ef1e
+{
+    "alerts": [
+        {
+            "category_num": 2,
+            "alert_name": "Carbon Instincts",
+            "search_string": "price > 3000 and price < 5000 and material.str.contains('Carbon') and ad_title.str.contains('Instinct')",
+            "email_stem": "dustin.brown.andrews",
+            "email_domain": "@gmail.com",
+            "last_checked": "2021-09-20 18:04:46.652641-06:00"
+        },
+        {
+            "category_num": 2,
+            "alert_name": "Cheap Instincts",
+            "search_string": "price < 3000 and ad_title.str.contains('Instinct')",
+            "email_stem": "dustin.brown.andrews",
+            "email_domain": "@gmail.com",
+            "last_checked": "2021-09-20 18:04:46.652641-06:00"
+        },
+        {
+            "category_num": 2,
+            "alert_name": "Sights Alert",
+            "search_string": "ad_title.str.contains('Sight') and ad_title.str.contains('7.4') ",
+            "email_stem": "bvmcknight",
+            "email_domain": "@icloud.com",
+            "last_checked": "2021-09-20 18:04:46.652641-06:00"
+        },
+        {
+            "category_num": 2,
+            "alert_name": "Sights Alert Tracker",
+            "search_string": "ad_title.str.contains('Sight') and ad_title.str.contains('7.4') ",
+            "email_stem": "dustin.brown.andrews",
+            "email_domain": "@gmail.com",
+            "last_checked": "2021-09-20 18:04:46.652641-06:00"
+        },
+        {
+            "category_num": 12,
+            "alert_name": "Ty's Road Disc Wheelsets",
+            "search_string": "price > 200 and price < 1200 and wheel_size.str.contains('700') and ad_title.str.contains('disc') ",
+            "email_stem": "ty.elgin.andrews",
+            "email_domain": "@gmail.com",
+            "last_checked": "2021-08-20 18:04:46.652641-06:00"
+        }
+    ]
+}